--- conflicted
+++ resolved
@@ -29,13 +29,8 @@
     "cidr-split": "0.1.2"
   },
   "devDependencies": {
-<<<<<<< HEAD
     "@mapbox/aws-sdk-jest": "0.0.4",
-    "eslint": "7.30.0",
-=======
-    "aws-sdk-mock": "5.2.1",
     "eslint": "7.32.0",
->>>>>>> a51f3905
     "eslint-config-airbnb-base": "14.2.1",
     "eslint-config-prettier": "8.3.0",
     "eslint-plugin-import": "2.23.4",
